--- conflicted
+++ resolved
@@ -15,11 +15,7 @@
 
 import (
 	"bufio"
-<<<<<<< HEAD
-	"context"
 	"encoding/json"
-=======
->>>>>>> d256c362
 	"fmt"
 	"io/ioutil"
 	"os"
@@ -28,6 +24,7 @@
 
 	"github.com/ghodss/yaml"
 	corev1 "k8s.io/api/core/v1"
+	metav1 "k8s.io/apimachinery/pkg/apis/meta/v1"
 )
 
 // DumpPod dumps logs for a pod.
